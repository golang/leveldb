--- conflicted
+++ resolved
@@ -787,11 +787,7 @@
 	}
 
 	if _, err := w.LastRecordOffset(); err != ErrNoLastRecord {
-<<<<<<< HEAD
-		t.Fatal("LastRecordOffset: got: %v, want ErrNoLastRecord", err)
-=======
 		t.Fatalf("LastRecordOffset: got: %v, want ErrNoLastRecord", err)
->>>>>>> cbf19778
 	}
 
 	writer, err := w.Next()
